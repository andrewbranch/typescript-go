--- conflicted
+++ resolved
@@ -132,19 +132,11 @@
 	prog := program.NewProgram(programOptions)
 	diagnostics := prog.GetSyntacticDiagnostics(nil)
 	if len(diagnostics) == 0 {
-<<<<<<< HEAD
-		if parseAndBindOnly {
+		if opts.Devel.ParseAndBindOnly {
 			diagnostics = prog.GetBindDiagnostics(nil)
 		} else {
-			if printTypes {
+			if opts.Devel.PrintTypes {
 				prog.PrintSourceFileWithTypes()
-=======
-		if opts.Devel.ParseAndBindOnly {
-			diagnostics = program.GetBindDiagnostics(nil)
-		} else {
-			if opts.Devel.PrintTypes {
-				program.PrintSourceFileWithTypes()
->>>>>>> 5a3a0f91
 			} else {
 				diagnostics = prog.GetSemanticDiagnostics(nil)
 			}
@@ -153,13 +145,8 @@
 	compileTime := time.Since(startTime)
 
 	startTime = time.Now()
-<<<<<<< HEAD
-	if len(outDir) > 0 {
+	if len(opts.Tsc.OutDir) > 0 {
 		result := prog.Emit(&program.EmitOptions{})
-=======
-	if len(opts.Tsc.OutDir) > 0 {
-		result := program.Emit(&ts.EmitOptions{})
->>>>>>> 5a3a0f91
 		diagnostics = append(diagnostics, result.Diagnostics...)
 	}
 	emitTime := time.Since(startTime)
@@ -189,13 +176,8 @@
 		}
 	}
 
-<<<<<<< HEAD
-	if listFiles {
+	if opts.Tsc.ListFiles {
 		for _, file := range prog.SourceFiles() {
-=======
-	if opts.Tsc.ListFiles {
-		for _, file := range program.SourceFiles() {
->>>>>>> 5a3a0f91
 			fmt.Println(file.FileName())
 		}
 	}
