--- conflicted
+++ resolved
@@ -125,19 +125,8 @@
 	return result.String()
 }
 
-<<<<<<< HEAD
-type baselineResult struct {
-	name    string
-	content string
-}
-
-func iterateBaseline(allFiles []*harnessutil.TestFile, fullWalker *typeWriterWalker, isSymbolBaseline bool) []*baselineResult {
-	var baselines []*baselineResult
-	dupeCase := make(map[string]int)
-=======
-func iterateBaseline(allFiles []*TestFile, fullWalker *typeWriterWalker, isSymbolBaseline bool) []string {
+func iterateBaseline(allFiles []*harnessutil.TestFile, fullWalker *typeWriterWalker, isSymbolBaseline bool) []string {
 	var baselines []string
->>>>>>> de513325
 
 	for _, file := range allFiles {
 		unitName := file.UnitName
