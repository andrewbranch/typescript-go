--- conflicted
+++ resolved
@@ -36,18 +36,10 @@
 	fs = bundled.WrapFS(fs)
 
 	cd := "/"
-<<<<<<< HEAD
-	host := program.NewCompilerHost(nil, cd, fs)
+	host := program.NewCompilerHost(nil, cd, fs, bundled.LibPath())
 	opts := program.ProgramOptions{
-		Host:               host,
-		ConfigFilePath:     "/tsconfig.json",
-		DefaultLibraryPath: bundled.LibPath(),
-=======
-	host := compiler.NewCompilerHost(nil, cd, fs, bundled.LibPath())
-	opts := compiler.ProgramOptions{
 		Host:           host,
 		ConfigFilePath: "/tsconfig.json",
->>>>>>> 64e76809
 	}
 	p := program.NewProgram(opts)
 	p.BindSourceFiles()
@@ -74,18 +66,10 @@
 
 	rootPath := tspath.CombinePaths(tspath.NormalizeSlashes(repo.TypeScriptSubmodulePath), "src", "compiler")
 
-<<<<<<< HEAD
-	host := program.NewCompilerHost(nil, rootPath, fs)
+	host := program.NewCompilerHost(nil, rootPath, fs, bundled.LibPath())
 	opts := program.ProgramOptions{
-		Host:               host,
-		ConfigFilePath:     tspath.CombinePaths(rootPath, "tsconfig.json"),
-		DefaultLibraryPath: bundled.LibPath(),
-=======
-	host := compiler.NewCompilerHost(nil, rootPath, fs, bundled.LibPath())
-	opts := compiler.ProgramOptions{
 		Host:           host,
 		ConfigFilePath: tspath.CombinePaths(rootPath, "tsconfig.json"),
->>>>>>> 64e76809
 	}
 	p := program.NewProgram(opts)
 	p.CheckSourceFiles()
