--- conflicted
+++ resolved
@@ -35,11 +35,7 @@
 		},
 	}
 
-<<<<<<< HEAD
-	fs := vfs.FromIOFS(tspath.CaseSensitive, testfs)
-=======
-	fs := vfs.FromIOFS(testfs, true)
->>>>>>> 0a5d735b
+	fs := vfs.FromIOFS(testfs, tspath.CaseSensitive)
 
 	t.Run("ReadFile", func(t *testing.T) {
 		t.Parallel()
@@ -154,7 +150,7 @@
 		"dir2/file1.ts": &fstest.MapFile{
 			Data: []byte("export const foo = 42;"),
 		},
-	}, false /*useCaseSensitiveFileNames*/)
+	}, tspath.CaseInsensitive)
 
 	t.Run("ReadFile", func(t *testing.T) {
 		t.Parallel()
@@ -198,13 +194,7 @@
 		"c:/dir2/file1.ts": &fstest.MapFile{
 			Data: []byte("export const foo = 42;"),
 		},
-<<<<<<< HEAD
-	}
-
-	fs := vfs.FromIOFS(tspath.CaseSensitive, testfs)
-=======
-	}, false)
->>>>>>> 0a5d735b
+	}, tspath.CaseInsensitive)
 
 	t.Run("ReadFile", func(t *testing.T) {
 		t.Parallel()
@@ -298,11 +288,7 @@
 				},
 			}
 
-<<<<<<< HEAD
-			fs := vfs.FromIOFS(tspath.CaseSensitive, testfs)
-=======
-			fs := vfs.FromIOFS(testfs, true)
->>>>>>> 0a5d735b
+			fs := vfs.FromIOFS(testfs, tspath.CaseSensitive)
 
 			content, ok := fs.ReadFile("/foo.ts")
 			assert.Assert(t, ok)
@@ -319,11 +305,7 @@
 			},
 		}
 
-<<<<<<< HEAD
-		fs := vfs.FromIOFS(tspath.CaseSensitive, testfs)
-=======
-		fs := vfs.FromIOFS(testfs, true)
->>>>>>> 0a5d735b
+		fs := vfs.FromIOFS(testfs, tspath.CaseSensitive)
 
 		content, ok := fs.ReadFile("/foo.ts")
 		assert.Assert(t, ok)
