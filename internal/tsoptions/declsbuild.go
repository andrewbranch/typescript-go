--- conflicted
+++ resolved
@@ -1,16 +1,12 @@
 package tsoptions
 
-<<<<<<< HEAD
-import "github.com/microsoft/typescript-go/internal/diagnostics"
-=======
 import (
 	"slices"
 
-	"github.com/microsoft/typescript-go/internal/compiler/diagnostics"
+	"github.com/microsoft/typescript-go/internal/diagnostics"
 )
 
 var BuildOpts = slices.Concat(commonOptionsWithBuild, optionsForBuild)
->>>>>>> 64e76809
 
 var tscBuildOption = CommandLineOption{
 	Name:                     "build",
