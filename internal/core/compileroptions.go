--- conflicted
+++ resolved
@@ -16,13 +16,10 @@
 	AllowUnusedLabels                  Tristate             `json:"allowUnusedLabels"`
 	CheckJs                            Tristate             `json:"checkJs"`
 	CustomConditions                   []string             `json:"customConditions"`
-<<<<<<< HEAD
-	Declaration                        Tristate             `json:"declaration"`
-=======
 	EmitDeclarationOnly                Tristate             `json:"emitDeclarationOnly"`
 	EmitBOM                            Tristate             `json:"emitBOM"`
 	DownlevelIteration                 Tristate             `json:"downlevelIteration"`
->>>>>>> 61ec54a9
+	Declaration                        Tristate             `json:"declaration"`
 	ESModuleInterop                    Tristate             `json:"esModuleInterop"`
 	ExactOptionalPropertyTypes         Tristate             `json:"exactOptionalPropertyTypes"`
 	ExperimentalDecorators             Tristate             `json:"experimentalDecorators"`
@@ -33,14 +30,10 @@
 	ModuleKind                         ModuleKind           `json:"module"`
 	ModuleResolution                   ModuleResolutionKind `json:"moduleResolution"`
 	ModuleSuffixes                     []string             `json:"moduleSuffixes"`
-<<<<<<< HEAD
-	NewLine                            NewLineKind          `json:"newLine"`
-	NoErrorTruncation                  Tristate             `json:"noErrorTruncation"`
-=======
 	ModuleDetection                    ModuleDetectionKind  `json:"moduleDetectionKind"`
 	NewLine                            NewLineKind          `json:"newLine"`
 	NoEmit                             Tristate             `json:"noEmit"`
->>>>>>> 61ec54a9
+	NoErrorTruncation                  Tristate             `json:"noErrorTruncation"`
 	NoFallthroughCasesInSwitch         Tristate             `json:"noFallthroughCasesInSwitch"`
 	NoImplicitAny                      Tristate             `json:"noImplicitAny"`
 	NoImplicitThis                     Tristate             `json:"noImplicitThis"`
@@ -258,8 +251,9 @@
 type NewLineKind int32
 
 const (
-	NewLineKindCRLF NewLineKind = 0
-	NewLineKindLF   NewLineKind = 1
+	NewLineKindNone NewLineKind = 0
+	NewLineKindCRLF NewLineKind = 1
+	NewLineKindLF   NewLineKind = 2
 )
 
 func (newLine NewLineKind) GetNewLineCharacter() string {
@@ -291,14 +285,6 @@
 	ScriptTargetLatest ScriptTarget = ScriptTargetESNext
 )
 
-<<<<<<< HEAD
-type NewLineKind int32
-
-const (
-	NewLineKindNone NewLineKind = 0
-	NewLineKindCRLF NewLineKind = 1
-	NewLineKindLF   NewLineKind = 2
-=======
 type JsxEmit int32
 
 const (
@@ -308,5 +294,4 @@
 	JsxEmitReact       JsxEmit = 3
 	JsxEmitReactJSX    JsxEmit = 4
 	JsxEmitReactJSXDev JsxEmit = 5
->>>>>>> 61ec54a9
 )