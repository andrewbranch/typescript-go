package baseline

import (
	"fmt"
	"regexp"
	"slices"
	"strconv"
	"strings"
	"testing"

	"github.com/microsoft/typescript-go/internal/ast"
	"github.com/microsoft/typescript-go/internal/compiler"
	"github.com/microsoft/typescript-go/internal/core"
	"github.com/microsoft/typescript-go/internal/scanner"
	"github.com/microsoft/typescript-go/internal/testutil"
	"github.com/microsoft/typescript-go/internal/tspath"
)

var (
	codeLinesRegexp  = regexp.MustCompile(`[\r\\u2028\\u2029]|\r?\n`)
	bracketLineRegex = regexp.MustCompile(`^\s*[{|}]\s*$`)
	lineEndRegex     = regexp.MustCompile(`\r?\n`)
)

func DoTypeAndSymbolBaseline(
	t *testing.T,
	baselinePath string,
	header string,
	program *compiler.Program,
<<<<<<< HEAD
	allFiles []*testutil.TestFile,
	opts *Options,
=======
	allFiles []*TestFile,
	opts Options,
>>>>>>> 4f61e6d8
	skipTypeBaselines bool,
	skipSymbolBaselines bool,
	hasErrorBaseline bool,
) {
	// The full walker simulates the types that you would get from doing a full
	// compile.  The pull walker simulates the types you get when you just do
	// a type query for a random node (like how the LS would do it).  Most of the
	// time, these will be the same.  However, occasionally, they can be different.
	// Specifically, when the compiler internally depends on symbol IDs to order
	// things, then we may see different results because symbols can be created in a
	// different order with 'pull' operations, and thus can produce slightly differing
	// output.
	//
	// For example, with a full type check, we may see a type displayed as: number | string
	// But with a pull type check, we may see it as:                        string | number
	//
	// These types are equivalent, but depend on what order the compiler observed
	// certain parts of the program.

	fullWalker := newTypeWriterWalker(program, hasErrorBaseline)

	t.Run("type", func(t *testing.T) {
		checkBaselines(t, baselinePath, allFiles, fullWalker, header, opts, false /*isSymbolBaseline*/)
	})
	t.Run("symbol", func(t *testing.T) {
		checkBaselines(t, baselinePath, allFiles, fullWalker, header, opts, true /*isSymbolBaseline*/)
	})
}

func checkBaselines(
	t *testing.T,
	baselinePath string,
	allFiles []*testutil.TestFile,
	fullWalker *typeWriterWalker,
	header string,
	opts Options,
	isSymbolBaseline bool,
) {
	fullExtension := core.IfElse(isSymbolBaseline, ".symbols", ".types")
	outputFileName := tspath.RemoveFileExtension(baselinePath)
	fullBaseline := generateBaseline(allFiles, fullWalker, header, isSymbolBaseline)
	Run(t, outputFileName+fullExtension, fullBaseline, opts)
}

func generateBaseline(
	allFiles []*testutil.TestFile,
	fullWalker *typeWriterWalker,
	header string,
	isSymbolBaseline bool,
) string {
	var result strings.Builder
	// !!! Perf baseline
	var perfLines []string
	// prePerformanceValues := getPerformanceBaselineValues()
	baselines := iterateBaseline(allFiles, fullWalker, isSymbolBaseline)
	for _, value := range baselines {
		result.WriteString(value.content)
	}
	// postPerformanceValues := getPerformanceBaselineValues()

	if !isSymbolBaseline {
		// !!! Perf baselines
		// const perfStats: [name: string, reportThreshold: number, beforeValue: number, afterValue: number][] = [];
		// perfStats.push(["Strict subtype cache", 1000, prePerformanceValues.strictSubtype, postPerformanceValues.strictSubtype]);
		// perfStats.push(["Subtype cache", 1000, prePerformanceValues.subtype, postPerformanceValues.subtype]);
		// perfStats.push(["Identity cache", 1000, prePerformanceValues.identity, postPerformanceValues.identity]);
		// perfStats.push(["Assignability cache", 1000, prePerformanceValues.assignability, postPerformanceValues.assignability]);
		// perfStats.push(["Type Count", 1000, prePerformanceValues.typeCount, postPerformanceValues.typeCount]);
		// perfStats.push(["Instantiation count", 1500, prePerformanceValues.instantiation, postPerformanceValues.instantiation]);
		// perfStats.push(["Symbol count", 45000, prePerformanceValues.symbol, postPerformanceValues.symbol]);

		// if (perfStats.some(([, threshold, , postValue]) => postValue >= threshold)) {
		// 	perfLines.push(`=== Performance Stats ===`);
		// 	for (const [name, threshold, preValue, postValue] of perfStats) {
		// 		if (postValue >= threshold) {
		// 			const preString = valueToString(preValue);
		// 			const postString = valueToString(postValue);
		// 			if (preString === postString) {
		// 				perfLines.push(`${name}: ${preString}`);
		// 			}
		// 			else {
		// 				perfLines.push(`${name}: ${preString} -> ${postString}`);
		// 			}
		// 		}
		// 	}
		// 	perfLines.push("");
		// 	perfLines.push("");
		// }
	}

	if result.Len() > 0 {
		return fmt.Sprintf("//// [%s] ////\r\n\r\n%s%s", header, strings.Join(perfLines, "\n"), result.String())
	}
	return result.String()
}

type baselineResult struct {
	name    string
	content string
}

<<<<<<< HEAD
func iterateBaseline(allFiles []*testutil.TestFile, fullWalker *typeWriterWalker, isSymbolBaseline bool, skipBaseline bool) []*baselineResult {
	if skipBaseline {
		return nil
	}

=======
func iterateBaseline(allFiles []*TestFile, fullWalker *typeWriterWalker, isSymbolBaseline bool) []*baselineResult {
>>>>>>> 4f61e6d8
	var baselines []*baselineResult
	dupeCase := make(map[string]int)

	for _, file := range allFiles {
		unitName := file.UnitName
		var typeLines strings.Builder
		typeLines.WriteString("=== " + unitName + " ===\r\n")
		codeLines := codeLinesRegexp.Split(file.Content, -1)
		var results []*typeWriterResult
		if isSymbolBaseline {
			results = fullWalker.getSymbols(unitName)
		} else {
			results = fullWalker.getTypes(unitName)
		}
		lastIndexWritten := -1
		for _, result := range results {
			if isSymbolBaseline && result.symbol == "" {
				return baselines
			}
			if lastIndexWritten == -1 {
				typeLines.WriteString(strings.Join(codeLines[:result.line+1], "\r\n"))
				typeLines.WriteString("\r\n")
			} else if lastIndexWritten != result.line {
				if !(lastIndexWritten+1 < len(codeLines) &&
					(bracketLineRegex.MatchString(codeLines[lastIndexWritten+1]) || strings.TrimSpace(codeLines[lastIndexWritten+1]) == "")) {
					typeLines.WriteString("\r\n")
				}
				typeLines.WriteString(strings.Join(codeLines[lastIndexWritten+1:result.line+1], "\r\n"))
				typeLines.WriteString("\r\n")
			}
			lastIndexWritten = result.line
			typeOrSymbolString := core.IfElse(isSymbolBaseline, result.symbol, result.typ)
			lineText := lineDelimiter.ReplaceAllString(result.sourceText, "")
			typeLines.WriteString(">")
			fmt.Fprintf(&typeLines, "%s : %s", lineText, typeOrSymbolString)
			typeLines.WriteString("\r\n")
			if result.underline != "" {
				typeLines.WriteString(">")
				for range len(lineText) {
					typeLines.WriteString(" ")
				}
				typeLines.WriteString(" : ")
				typeLines.WriteString(result.underline)
				typeLines.WriteString("\r\n")
			}
		}

		if lastIndexWritten+1 < len(codeLines) {
			if !(lastIndexWritten+1 < len(codeLines) &&
				(bracketLineRegex.MatchString(codeLines[lastIndexWritten+1]) || strings.TrimSpace(codeLines[lastIndexWritten+1]) == "")) {
				typeLines.WriteString("\r\n")
			}
			typeLines.WriteString(strings.Join(codeLines[lastIndexWritten+1:], "\r\n"))
		}
		typeLines.WriteString("\r\n")

		baselines = append(
			baselines,
			&baselineResult{
				content: removeTestPathPrefixes(typeLines.String(), false /*retainTrailingDirectorySeparator*/),
				name:    checkDuplicatedFileName(unitName, dupeCase),
			})
	}

	return baselines
}

type typeWriterWalker struct {
	program              *compiler.Program
	checker              *compiler.Checker
	hadErrorBaseline     bool
	currentSourceFile    *ast.SourceFile
	declarationTextCache map[*ast.Node]string
}

func newTypeWriterWalker(program *compiler.Program, hadErrorBaseline bool) *typeWriterWalker {
	return &typeWriterWalker{
		checker:              program.GetTypeChecker(),
		program:              program,
		hadErrorBaseline:     hadErrorBaseline,
		declarationTextCache: make(map[*ast.Node]string),
	}
}

type typeWriterResult struct {
	line       int
	sourceText string
	symbol     string
	typ        string
	underline  string // !!!
}

func (walker *typeWriterWalker) getTypes(filename string) []*typeWriterResult {
	sourceFile := walker.program.GetSourceFile(filename)
	walker.currentSourceFile = sourceFile
	return walker.visitNode(sourceFile.AsNode(), false /*isSymbolWalk*/)
}

func (walker *typeWriterWalker) getSymbols(filename string) []*typeWriterResult {
	sourceFile := walker.program.GetSourceFile(filename)
	walker.currentSourceFile = sourceFile
	return walker.visitNode(sourceFile.AsNode(), true /*isSymbolWalk*/)
}

func (walker *typeWriterWalker) visitNode(node *ast.Node, isSymbolWalk bool) []*typeWriterResult {
	nodes := forEachASTNode(node)
	var results []*typeWriterResult
	for _, n := range nodes {
		if compiler.IsExpressionNode(n) || n.Kind == ast.KindIdentifier || ast.IsDeclarationName(n) {
			result := walker.writeTypeOrSymbol(n, isSymbolWalk)
			if result != nil {
				results = append(results, result)
			}
		}
	}
	return results
}

func forEachASTNode(node *ast.Node) []*ast.Node {
	var result []*ast.Node
	work := []*ast.Node{node}
	for len(work) > 0 {
		elem := work[len(work)-1]
		work = work[:len(work)-1]
		result = append(result, elem)

		var resChildren []*ast.Node
		elem.ForEachChild(func(child *ast.Node) bool {
			resChildren = append(resChildren, child)
			return false
		})
		slices.Reverse(resChildren)
		work = append(work, resChildren...)
	}
	return result
}

func (walker *typeWriterWalker) writeTypeOrSymbol(node *ast.Node, isSymbolWalk bool) *typeWriterResult {
	actualPos := scanner.SkipTrivia(walker.currentSourceFile.Text, node.Pos())
	line, _ := scanner.GetLineAndCharacterOfPosition(walker.currentSourceFile, actualPos)
	sourceText := scanner.GetSourceTextOfNodeFromSourceFile(walker.currentSourceFile, node, false /*includeTrivia*/)

	if !isSymbolWalk {
		// !!! Types baseline
	}

	symbol := walker.checker.GetSymbolAtLocation(node /*ignoreErrors*/, true)
	if symbol == nil {
		return nil
	}

	var symbolString strings.Builder
	symbolString.WriteString("Symbol(" + walker.checker.SymbolToString(symbol))
	count := 0
	for _, declaration := range symbol.Declarations {
		if count >= 5 {
			fmt.Fprintf(&symbolString, " ... and %d more", len(symbol.Declarations)-count)
			break
		}
		count++
		symbolString.WriteString(", ")
		if declText, ok := walker.declarationTextCache[declaration]; ok {
			symbolString.WriteString(declText)
			continue
		}

		declSourceFile := ast.GetSourceFileOfNode(declaration)
		declLine, declChar := scanner.GetLineAndCharacterOfPosition(declSourceFile, declaration.Pos())
		fileName := tspath.GetBaseFileName(declSourceFile.FileName())
		isLibFile := isDefaultLibraryFile(fileName)
		lineStr := strconv.Itoa(declLine)
		charStr := strconv.Itoa(declChar)
		declText := fmt.Sprintf("Decl(%s, %s, %s)", fileName, core.IfElse(isLibFile, "--", lineStr), core.IfElse(isLibFile, "--", charStr))
		symbolString.WriteString(declText)
	}
	symbolString.WriteString(")")
	return &typeWriterResult{
		line:       line,
		sourceText: sourceText,
		symbol:     symbolString.String(),
	}
}<|MERGE_RESOLUTION|>--- conflicted
+++ resolved
@@ -27,13 +27,8 @@
 	baselinePath string,
 	header string,
 	program *compiler.Program,
-<<<<<<< HEAD
 	allFiles []*testutil.TestFile,
-	opts *Options,
-=======
-	allFiles []*TestFile,
 	opts Options,
->>>>>>> 4f61e6d8
 	skipTypeBaselines bool,
 	skipSymbolBaselines bool,
 	hasErrorBaseline bool,
@@ -135,15 +130,7 @@
 	content string
 }
 
-<<<<<<< HEAD
-func iterateBaseline(allFiles []*testutil.TestFile, fullWalker *typeWriterWalker, isSymbolBaseline bool, skipBaseline bool) []*baselineResult {
-	if skipBaseline {
-		return nil
-	}
-
-=======
-func iterateBaseline(allFiles []*TestFile, fullWalker *typeWriterWalker, isSymbolBaseline bool) []*baselineResult {
->>>>>>> 4f61e6d8
+func iterateBaseline(allFiles []*testutil.TestFile, fullWalker *typeWriterWalker, isSymbolBaseline bool) []*baselineResult {
 	var baselines []*baselineResult
 	dupeCase := make(map[string]int)
 
