--- conflicted
+++ resolved
@@ -167,22 +167,17 @@
 func performCompilation(sys System, cb cbType, config *tsoptions.ParsedCommandLine, reportDiagnostic diagnosticReporter) ExitStatus {
 	host := program.NewCompilerHost(config.CompilerOptions(), sys.GetCurrentDirectory(), sys.FS(), sys.DefaultLibraryPath())
 	// todo: cache, statistics, tracing
-<<<<<<< HEAD
 	prog := program.NewProgramFromParsedCommandLine(config, host)
-	options := prog.Options()
-	allDiagnostics := prog.GetConfigFileParsingDiagnostics()
-=======
-	program := compiler.NewProgramFromParsedCommandLine(config, host)
-
-	diagnostics, emitResult, exitStatus := compileAndEmit(sys, program, reportDiagnostic)
+
+	diagnostics, emitResult, exitStatus := compileAndEmit(sys, prog, reportDiagnostic)
 	if exitStatus != ExitStatusSuccess {
 		// compile exited early
 		return exitStatus
 	}
 
-	reportStatistics(sys, program)
+	reportStatistics(sys, prog)
 	if cb != nil {
-		cb(program)
+		cb(prog)
 	}
 
 	if emitResult.EmitSkipped && diagnostics != nil && len(diagnostics) > 0 {
@@ -193,12 +188,11 @@
 	return ExitStatusSuccess
 }
 
-func compileAndEmit(sys System, program *compiler.Program, reportDiagnostic diagnosticReporter) ([]*ast.Diagnostic, *compiler.EmitResult, ExitStatus) {
+func compileAndEmit(sys System, prog *program.Program, reportDiagnostic diagnosticReporter) ([]*ast.Diagnostic, *program.EmitResult, ExitStatus) {
 	// todo: check if third return needed after execute is fully implemented
 
-	options := program.Options()
-	allDiagnostics := program.GetConfigFileParsingDiagnostics()
->>>>>>> 093107cd
+	options := prog.Options()
+	allDiagnostics := prog.GetConfigFileParsingDiagnostics()
 
 	// todo: early exit logic and append diagnostics
 	diagnostics := prog.GetSyntacticDiagnostics(nil)
@@ -239,24 +233,8 @@
 		// todo: listFiles(program, sys.Writer())
 	}
 
-<<<<<<< HEAD
-	createReportErrorSummary(sys, config.CompilerOptions())(allDiagnostics)
-
-	reportStatistics(sys, prog)
-	if cb != nil {
-		cb(prog)
-	}
-
-	if emitResult.EmitSkipped && diagnostics != nil && len(diagnostics) > 0 {
-		return ExitStatusDiagnosticsPresent_OutputsSkipped
-	} else if len(diagnostics) > 0 {
-		return ExitStatusDiagnosticsPresent_OutputsGenerated
-	}
-	return ExitStatusSuccess
-=======
-	createReportErrorSummary(sys, program.Options())(allDiagnostics)
+	createReportErrorSummary(sys, prog.Options())(allDiagnostics)
 	return allDiagnostics, emitResult, ExitStatusSuccess
->>>>>>> 093107cd
 }
 
 // func isBuildCommand(args []string) bool {
