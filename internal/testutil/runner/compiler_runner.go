package runner

import (
	"fmt"
	"os"
	"path/filepath"
	"regexp"
	"slices"
	"strings"
	"testing"

	"github.com/microsoft/typescript-go/internal/core"
	"github.com/microsoft/typescript-go/internal/repo"
	"github.com/microsoft/typescript-go/internal/testutil/baseline"
	"github.com/microsoft/typescript-go/internal/testutil/harnessutil"
	"github.com/microsoft/typescript-go/internal/testutil/tsbaseline"
	"github.com/microsoft/typescript-go/internal/tsoptions"
	"github.com/microsoft/typescript-go/internal/tspath"
)

var (
	compilerBaselineRegex = regexp.MustCompile(`\.tsx?$`)
	requireStr            = "require("
	referencesRegex       = regexp.MustCompile(`reference\spath`)
)

var (
	// Posix-style path to sources under test
	srcFolder = "/.src"
	// Posix-style path to the TypeScript compiler build outputs (including tsc.js, lib.d.ts, etc.)
	builtFolder = "/.ts"
	// Posix-style path to additional test libraries
	testLibFolder = "/.lib"
)

type CompilerTestType int

const (
	TestTypeConformance CompilerTestType = iota
	TestTypeRegression
)

func (t *CompilerTestType) String() string {
	if *t == TestTypeRegression {
		return "compiler"
	}
	return "conformance"
}

type CompilerBaselineRunner struct {
	isDiff       bool
	testFiles    []string
	basePath     string
	testSuitName string
}

var _ Runner = (*CompilerBaselineRunner)(nil)

func NewCompilerBaselineRunner(testType CompilerTestType, isDiff bool) *CompilerBaselineRunner {
	testSuitName := testType.String()
	var basePath string
	if isDiff {
		basePath = "../_submodules/TypeScript/tests/cases/" + testSuitName
	} else {
		basePath = "tests/cases/" + testSuitName
	}
	return &CompilerBaselineRunner{
		basePath:     basePath,
		testSuitName: testSuitName,
		isDiff:       isDiff,
	}
}

func (r *CompilerBaselineRunner) EnumerateTestFiles() []string {
	if len(r.testFiles) > 0 {
		return r.testFiles
	}
	files, err := harnessutil.EnumerateFiles(r.basePath, compilerBaselineRegex, true /*recursive*/)
	if err != nil {
		panic("Could not read compiler test files: " + err.Error())
	}
	r.testFiles = files
	return files
}

func (r *CompilerBaselineRunner) RunTests(t *testing.T) {
	defer func() {
		if r := recover(); r != nil {
			t.Fatalf("Panic on compiling test for baseline:\n%v", r)
		}
	}()
	r.cleanUpLocal(t)
	files := r.EnumerateTestFiles()
	// JUST FOR TESTING?
	crashingTests := []string{
		"typeGuardNarrowsIndexedAccessOfKnownProperty10.ts",
	}
	// TODO: skip tests that have .js or .tsx files
	for _, filename := range files {
		if slices.Contains(crashingTests, tspath.GetBaseFileName(filename)) {
			t.Skip(fmt.Sprintf("Skipping crashing test %s", filename))
		}
		r.runTest(t, filename)
	}
}

<<<<<<< HEAD
var localBasePath = filepath.Join(repo.TestDataPath, "baselines", "local")

func (r *CompilerBaselineRunner) cleanUpLocal(t *testing.T) {
	localPath := filepath.Join(localBasePath, core.IfElse(r.isDiff, "diff", ""), r.testSuitName)
	err := os.RemoveAll(localPath)
	if err != nil {
		panic("Could not clean up local compiler tests: " + err.Error())
	}
}

var compilerVaryBy []string // !!! Add this when we have real compiler options parsing

func (r *CompilerBaselineRunner) runTest(t *testing.T, filename string) {
	defer func() {
		if r := recover(); r != nil {
			t.Fatalf("Panic on compiling test for baseline:\n%v", r)
		}
	}()
	test := getCompilerFileBasedTest(filename)
=======
// Set of compiler options for which we allow variations to be specified in the test file,
// for instance `// @strict: true, false`.
var compilerVaryBy map[string]struct{} = getCompilerVaryByMap()

func getCompilerVaryByMap() map[string]struct{} {
	varyByOptions := append(
		core.Map(core.Filter(tsoptions.OptionsDeclarations, func(option *tsoptions.CommandLineOption) bool {
			return !option.IsCommandLineOnly &&
				(option.Kind == tsoptions.CommandLineOptionTypeBoolean || option.Kind == tsoptions.CommandLineOptionTypeEnum) &&
				(option.AffectsProgramStructure ||
					option.AffectsEmit ||
					option.AffectsModuleResolution ||
					option.AffectsBindDiagnostics ||
					option.AffectsSemanticDiagnostics ||
					option.AffectsSourceFile ||
					option.AffectsDeclarationPath ||
					option.AffectsBuildInfo)
		}), func(option *tsoptions.CommandLineOption) string {
			return option.Name
		}),
		// explicit variations that do not match above conditions
		"noEmit",
		"isolatedModules")
	varyByMap := make(map[string]struct{})
	for _, option := range varyByOptions {
		varyByMap[option] = struct{}{}
	}
	return varyByMap
}

func (r *CompilerBaselineRunner) runTest(t *testing.T, filename string) {
	test := getCompilerFileBasedTest(t, filename)
>>>>>>> ec074760
	basename := tspath.GetBaseFileName(filename)
	if len(test.configurations) > 0 {
		for _, config := range test.configurations {
			t.Run(basename+" "+config.Name, func(t *testing.T) { r.runSingleConfigTest(t, test, config) })
		}
	} else {
		t.Run(basename, func(t *testing.T) { r.runSingleConfigTest(t, test, nil) })
	}
}

func (r *CompilerBaselineRunner) runSingleConfigTest(t *testing.T, test *compilerFileBasedTest, config *harnessutil.NamedTestConfiguration) {
	t.Parallel()
	defer func() {
		if r := recover(); r != nil {
			t.Fatalf("Panic on compiling test for baseline:\n%v", r)
		}
	}()

	payload := makeUnitsFromTest(test.content, test.filename)
	compilerTest := newCompilerTest(t, test.filename, &payload, config)

	compilerTest.verifyDiagnostics(t, r.testSuitName, r.isDiff)
	compilerTest.verifyTypesAndSymbols(t, r.testSuitName, r.isDiff)
	// !!! Verify all baselines
}

type compilerFileBasedTest struct {
	filename       string
	content        string
	configurations []*harnessutil.NamedTestConfiguration
}

func getCompilerFileBasedTest(t *testing.T, filename string) *compilerFileBasedTest {
	bytes, err := os.ReadFile(filename)
	if err != nil {
		panic("Could not read test file: " + err.Error())
	}
	content := string(bytes)
	settings := extractCompilerSettings(content)
	configurations := harnessutil.GetFileBasedTestConfigurations(t, settings, compilerVaryBy)
	return &compilerFileBasedTest{
		filename:       filename,
		content:        content,
		configurations: configurations,
	}
}

type compilerTest struct {
	filename       string
	basename       string
	configuredName string // name with configuration description, e.g. `file`
	options        *core.CompilerOptions
	harnessOptions *harnessutil.HarnessOptions
	result         *harnessutil.CompilationResult
	tsConfigFiles  []*harnessutil.TestFile
	toBeCompiled   []*harnessutil.TestFile // equivalent to the files that will be passed on the command line
	otherFiles     []*harnessutil.TestFile // equivalent to other files on the file system not directly passed to the compiler (ie things that are referenced by other files)
	hasNonDtsFiles bool
}

type testCaseContentWithConfig struct {
	testCaseContent
	configuration harnessutil.TestConfiguration
}

func newCompilerTest(
	t *testing.T,
	filename string,
	testContent *testCaseContent,
	namedConfiguration *harnessutil.NamedTestConfiguration,
) *compilerTest {
	basename := tspath.GetBaseFileName(filename)
	configuredName := basename
	if namedConfiguration != nil && namedConfiguration.Name != "" {
		extname := tspath.GetAnyExtensionFromPath(basename, nil, false)
		extensionlessBasename := basename[:len(basename)-len(extname)]
		configuredName = fmt.Sprintf("%s(%s)%s", extensionlessBasename, namedConfiguration.Name, extname)
	}

	var configuration harnessutil.TestConfiguration
	if namedConfiguration != nil {
		configuration = namedConfiguration.Config
	}
	testCaseContentWithConfig := testCaseContentWithConfig{
		testCaseContent: *testContent,
		configuration:   configuration,
	}

	harnessConfig := testCaseContentWithConfig.configuration
	currentDirectory := harnessConfig["currentDirectory"]
	if currentDirectory == "" {
		currentDirectory = srcFolder
	}

	units := testCaseContentWithConfig.testUnitData
	var toBeCompiled []*harnessutil.TestFile
	var otherFiles []*harnessutil.TestFile
	var tsConfigOptions core.CompilerOptions
	hasNonDtsFiles := core.Some(
		units,
		func(unit *testUnit) bool { return !tspath.FileExtensionIs(unit.name, tspath.ExtensionDts) })
	var tsConfigFiles []*harnessutil.TestFile
	if testCaseContentWithConfig.tsConfig != nil {
		tsConfigOptions = *testCaseContentWithConfig.tsConfig.ParsedConfig.CompilerOptions
		tsConfigFiles = []*harnessutil.TestFile{
			createHarnessTestFile(testCaseContentWithConfig.tsConfigFileUnitData, currentDirectory),
		}
		for _, unit := range units {
			if slices.Contains(
				testCaseContentWithConfig.tsConfig.ParsedConfig.FileNames,
				tspath.GetNormalizedAbsolutePath(unit.name, currentDirectory),
			) {
				toBeCompiled = append(toBeCompiled, createHarnessTestFile(unit, currentDirectory))
			} else {
				otherFiles = append(otherFiles, createHarnessTestFile(unit, currentDirectory))
			}
		}
	} else {
		baseUrl, ok := harnessConfig["baseUrl"]
		if ok && !tspath.IsRootedDiskPath(baseUrl) {
			harnessConfig["baseUrl"] = tspath.GetNormalizedAbsolutePath(baseUrl, currentDirectory)
		}

		lastUnit := units[len(units)-1]
		// We need to assemble the list of input files for the compiler and other related files on the 'filesystem' (ie in a multi-file test)
		// If the last file in a test uses require or a triple slash reference we'll assume all other files will be brought in via references,
		// otherwise, assume all files are just meant to be in the same compilation session without explicit references to one another.

		if testCaseContentWithConfig.configuration["noImplicitReferences"] != "" ||
			strings.Contains(lastUnit.content, requireStr) ||
			referencesRegex.MatchString(lastUnit.content) {
			toBeCompiled = append(toBeCompiled, createHarnessTestFile(lastUnit, currentDirectory))
			for _, unit := range units[:len(units)-1] {
				otherFiles = append(otherFiles, createHarnessTestFile(unit, currentDirectory))
			}
		} else {
			toBeCompiled = core.Map(units, func(unit *testUnit) *harnessutil.TestFile { return createHarnessTestFile(unit, currentDirectory) })
		}
	}

	result := harnessutil.CompileFiles(
		t,
		toBeCompiled,
		otherFiles,
		harnessConfig,
		&tsConfigOptions,
		currentDirectory,
		testCaseContentWithConfig.symlinks,
	)

	return &compilerTest{
		filename:       filename,
		basename:       basename,
		configuredName: configuredName,
		options:        result.Options,
		harnessOptions: result.HarnessOptions,
		result:         result,
		tsConfigFiles:  tsConfigFiles,
		toBeCompiled:   toBeCompiled,
		otherFiles:     otherFiles,
		hasNonDtsFiles: hasNonDtsFiles,
	}
}

<<<<<<< HEAD
func (c *compilerTest) verifyDiagnostics(t *testing.T, suiteName string, isDiff bool) {
	if isDiff {
		// !!! Enable this when we're ready to diff test diagnostics
		return
	}

	t.Run("error", func(t *testing.T) {
		t.Parallel()
		defer func() {
			if r := recover(); r != nil {
				t.Fatalf("Panic on error baseline:\n%v", r)
			}
		}()
		// pretty := c.result.options.pretty
		pretty := false // !!! Add `pretty` to compiler options
		files := core.Concatenate(c.tsConfigFiles, core.Concatenate(c.toBeCompiled, c.otherFiles))
		tsbaseline.DoErrorBaseline(t, c.configuredName, files, c.result.Diagnostics, pretty, baseline.Options{Subfolder: suiteName, IsDiff: isDiff})
	})
}

func (c *compilerTest) verifyTypesAndSymbols(t *testing.T, suiteName string, isDiff bool) {
	// !!! Needs harness settings parsing
	// const noTypesAndSymbols = this.harnessSettings.noTypesAndSymbols &&
	// 	this.harnessSettings.noTypesAndSymbols.toLowerCase() === "true";
	// if (noTypesAndSymbols) {
	// 	return;
	// }
=======
func (c *compilerTest) verifyDiagnostics(t *testing.T, suiteName string) {
	files := core.Concatenate(c.tsConfigFiles, core.Concatenate(c.toBeCompiled, c.otherFiles))
	tsbaseline.DoErrorBaseline(t, c.configuredName, files, c.result.Diagnostics, c.result.Options.Pretty.IsTrue(), suiteName)
}

func (c *compilerTest) verifyTypesAndSymbols(t *testing.T, suiteName string) {
	noTypesAndSymbols := c.harnessOptions.NoTypesAndSymbols
	if noTypesAndSymbols {
		return
	}
>>>>>>> ec074760
	program := c.result.Program
	allFiles := core.Filter(
		core.Concatenate(c.toBeCompiled, c.otherFiles),
		func(f *harnessutil.TestFile) bool {
			return program.GetSourceFile(f.UnitName) != nil
		},
	)

	headerComponents := tspath.GetPathComponentsRelativeTo(repo.TestDataPath, c.filename, tspath.ComparePathsOptions{})
	if isDiff {
		headerComponents = headerComponents[4:] // Strip "./../_submodules/TypeScript" prefix
	}
	header := tspath.GetPathFromPathComponents(headerComponents)
	tsbaseline.DoTypeAndSymbolBaseline(
		t,
		c.configuredName,
		header,
		program,
		allFiles,
		baseline.Options{Subfolder: suiteName, IsDiff: isDiff},
		false,
		false,
		len(c.result.Diagnostics) > 0,
	)
}

func createHarnessTestFile(unit *testUnit, currentDirectory string) *harnessutil.TestFile {
	return &harnessutil.TestFile{
		UnitName: tspath.GetNormalizedAbsolutePath(unit.name, currentDirectory),
		Content:  unit.content,
	}
}<|MERGE_RESOLUTION|>--- conflicted
+++ resolved
@@ -104,7 +104,6 @@
 	}
 }
 
-<<<<<<< HEAD
 var localBasePath = filepath.Join(repo.TestDataPath, "baselines", "local")
 
 func (r *CompilerBaselineRunner) cleanUpLocal(t *testing.T) {
@@ -115,16 +114,6 @@
 	}
 }
 
-var compilerVaryBy []string // !!! Add this when we have real compiler options parsing
-
-func (r *CompilerBaselineRunner) runTest(t *testing.T, filename string) {
-	defer func() {
-		if r := recover(); r != nil {
-			t.Fatalf("Panic on compiling test for baseline:\n%v", r)
-		}
-	}()
-	test := getCompilerFileBasedTest(filename)
-=======
 // Set of compiler options for which we allow variations to be specified in the test file,
 // for instance `// @strict: true, false`.
 var compilerVaryBy map[string]struct{} = getCompilerVaryByMap()
@@ -156,8 +145,12 @@
 }
 
 func (r *CompilerBaselineRunner) runTest(t *testing.T, filename string) {
+	defer func() {
+		if r := recover(); r != nil {
+			t.Fatalf("Panic on compiling test for baseline:\n%v", r)
+		}
+	}()
 	test := getCompilerFileBasedTest(t, filename)
->>>>>>> ec074760
 	basename := tspath.GetBaseFileName(filename)
 	if len(test.configurations) > 0 {
 		for _, config := range test.configurations {
@@ -322,7 +315,6 @@
 	}
 }
 
-<<<<<<< HEAD
 func (c *compilerTest) verifyDiagnostics(t *testing.T, suiteName string, isDiff bool) {
 	if isDiff {
 		// !!! Enable this when we're ready to diff test diagnostics
@@ -336,32 +328,16 @@
 				t.Fatalf("Panic on error baseline:\n%v", r)
 			}
 		}()
-		// pretty := c.result.options.pretty
-		pretty := false // !!! Add `pretty` to compiler options
 		files := core.Concatenate(c.tsConfigFiles, core.Concatenate(c.toBeCompiled, c.otherFiles))
-		tsbaseline.DoErrorBaseline(t, c.configuredName, files, c.result.Diagnostics, pretty, baseline.Options{Subfolder: suiteName, IsDiff: isDiff})
+		tsbaseline.DoErrorBaseline(t, c.configuredName, files, c.result.Diagnostics, c.result.Options.Pretty.IsTrue(), baseline.Options{Subfolder: suiteName, IsDiff: isDiff})
 	})
 }
 
 func (c *compilerTest) verifyTypesAndSymbols(t *testing.T, suiteName string, isDiff bool) {
-	// !!! Needs harness settings parsing
-	// const noTypesAndSymbols = this.harnessSettings.noTypesAndSymbols &&
-	// 	this.harnessSettings.noTypesAndSymbols.toLowerCase() === "true";
-	// if (noTypesAndSymbols) {
-	// 	return;
-	// }
-=======
-func (c *compilerTest) verifyDiagnostics(t *testing.T, suiteName string) {
-	files := core.Concatenate(c.tsConfigFiles, core.Concatenate(c.toBeCompiled, c.otherFiles))
-	tsbaseline.DoErrorBaseline(t, c.configuredName, files, c.result.Diagnostics, c.result.Options.Pretty.IsTrue(), suiteName)
-}
-
-func (c *compilerTest) verifyTypesAndSymbols(t *testing.T, suiteName string) {
 	noTypesAndSymbols := c.harnessOptions.NoTypesAndSymbols
 	if noTypesAndSymbols {
 		return
 	}
->>>>>>> ec074760
 	program := c.result.Program
 	allFiles := core.Filter(
 		core.Concatenate(c.toBeCompiled, c.otherFiles),
