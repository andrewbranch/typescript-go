--- conflicted
+++ resolved
@@ -16,11 +16,8 @@
 	"github.com/microsoft/typescript-go/internal/ast"
 	"github.com/microsoft/typescript-go/internal/bundled"
 	"github.com/microsoft/typescript-go/internal/core"
-<<<<<<< HEAD
+	"github.com/microsoft/typescript-go/internal/parser"
 	"github.com/microsoft/typescript-go/internal/program"
-=======
-	"github.com/microsoft/typescript-go/internal/parser"
->>>>>>> fd96154f
 	"github.com/microsoft/typescript-go/internal/repo"
 	"github.com/microsoft/typescript-go/internal/scanner"
 	"github.com/microsoft/typescript-go/internal/testutil"
@@ -354,12 +351,8 @@
 	return nil
 }
 
-<<<<<<< HEAD
-func createCompilerHost(fs vfs.FS, defaultLibraryPath string, options *core.CompilerOptions, currentDirectory string) program.CompilerHost {
-	return program.NewCompilerHost(options, currentDirectory, fs, defaultLibraryPath)
-=======
 type cachedCompilerHost struct {
-	compiler.CompilerHost
+	program.CompilerHost
 	options *core.CompilerOptions
 }
 
@@ -401,12 +394,11 @@
 	return result.(*ast.SourceFile)
 }
 
-func createCompilerHost(fs vfs.FS, defaultLibraryPath string, options *core.CompilerOptions, currentDirectory string) compiler.CompilerHost {
+func createCompilerHost(fs vfs.FS, defaultLibraryPath string, options *core.CompilerOptions, currentDirectory string) program.CompilerHost {
 	return &cachedCompilerHost{
-		CompilerHost: compiler.NewCompilerHost(options, currentDirectory, fs, defaultLibraryPath),
+		CompilerHost: program.NewCompilerHost(options, currentDirectory, fs, defaultLibraryPath),
 		options:      options,
 	}
->>>>>>> fd96154f
 }
 
 func compileFilesWithHost(
@@ -498,21 +490,12 @@
 	}
 }
 
-<<<<<<< HEAD
-// !!! Temporary while we don't have the real `createProgram`
 func createProgram(host program.CompilerHost, options *core.CompilerOptions, rootFiles []string) *program.Program {
 	programOptions := program.ProgramOptions{
-		RootFiles: rootFiles,
-		Host:      host,
-		Options:   options,
-=======
-func createProgram(host compiler.CompilerHost, options *core.CompilerOptions, rootFiles []string) *compiler.Program {
-	programOptions := compiler.ProgramOptions{
 		RootFiles:      rootFiles,
 		Host:           host,
 		Options:        options,
 		SingleThreaded: testutil.TestProgramIsSingleThreaded(),
->>>>>>> fd96154f
 	}
 	program := program.NewProgram(programOptions)
 	return program
