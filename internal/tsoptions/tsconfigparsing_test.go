--- conflicted
+++ resolved
@@ -29,48 +29,6 @@
 	allFileList    map[string]string
 }
 
-<<<<<<< HEAD
-func fixRoot(path string) string {
-	rootLength := tspath.GetRootLength(path)
-	if rootLength == 0 {
-		return path
-	}
-	if len(path) == rootLength {
-		return "."
-	}
-	return path[rootLength:]
-}
-
-type vfsParseConfigHost struct {
-	fs               vfs.FS
-	currentDirectory string
-}
-
-var _ ParseConfigHost = (*vfsParseConfigHost)(nil)
-
-func (h *vfsParseConfigHost) FS() vfs.FS {
-	return h.fs
-}
-
-func (h *vfsParseConfigHost) GetCurrentDirectory() string {
-	return h.currentDirectory
-}
-
-func newVFSParseConfigHost(files map[string]string, currentDirectory string) *vfsParseConfigHost {
-	fs := fstest.MapFS{}
-	for name, content := range files {
-		fs[fixRoot(name)] = &fstest.MapFile{
-			Data: []byte(content),
-		}
-	}
-	return &vfsParseConfigHost{
-		fs:               vfstest.FromMapFS(fs, tspath.CaseSensitive),
-		currentDirectory: currentDirectory,
-	}
-}
-
-=======
->>>>>>> 64e76809
 var parseConfigFileTextToJsonTests = []struct {
 	title string
 	input []string
