--- conflicted
+++ resolved
@@ -214,11 +214,7 @@
 		t.Run(testCase.testName, func(t *testing.T) {
 			t.Parallel()
 			libPrefix := bundled.LibPath() + "/"
-<<<<<<< HEAD
-			fs := vfstest.FromMapFS(fstest.MapFS{}, tspath.CaseInsensitive)
-=======
-			fs := vfstest.FromMap[any](nil, false /*useCaseSensitiveFileNames*/)
->>>>>>> fd96154f
+			fs := vfstest.FromMap[any](nil, tspath.CaseInsensitive)
 			fs = bundled.WrapFS(fs)
 
 			for _, testFile := range testCase.files {
