package vfs

import (
	"bytes"
	"encoding/binary"
	"fmt"
	"io/fs"
	"os"
	"path/filepath"
	"runtime"
	"strings"
	"sync"
	"unicode"
	"unicode/utf16"

	"github.com/microsoft/typescript-go/internal/tspath"
)

// FS is a file system abstraction.
type FS interface {
	CaseSensitivity() tspath.CaseSensitivity

	// FileExists returns true if the file exists.
	FileExists(path string) bool

	// ReadFile reads the file specified by path and returns the content.
	// If the file fails to be read, ok will be false.
	ReadFile(path string) (contents string, ok bool)

	// DirectoryExists returns true if the path is a directory.
	DirectoryExists(path string) bool

	// GetDirectories returns the names of the directories in the specified directory.
	GetDirectories(path string) []string

	// WalkDir walks the file tree rooted at root, calling walkFn for each file or directory in the tree.
	// It is has the same behavior as [fs.WalkDir], but with paths as [string].
	WalkDir(root string, walkFn WalkDirFunc) error

	Realpath(path string) string
}

// DirEntry is [fs.DirEntry].
type DirEntry = fs.DirEntry

var (
	ErrInvalid    = fs.ErrInvalid    // "invalid argument"
	ErrPermission = fs.ErrPermission // "permission denied"
	ErrExist      = fs.ErrExist      // "file already exists"
	ErrNotExist   = fs.ErrNotExist   // "file does not exist"
	ErrClosed     = fs.ErrClosed     // "file already closed"
)

// WalkDirFunc is [fs.WalkDirFunc].
type WalkDirFunc = fs.WalkDirFunc

var (
	// SkipAll is [fs.SkipAll].
	SkipAll = fs.SkipAll //nolint:errname

	// SkipDir is [fs.SkipDir].
	SkipDir = fs.SkipDir //nolint:errname
)

var _ FS = (*vfs)(nil)

type RealpathFS interface {
	fs.FS
	Realpath(path string) (string, error)
}

// FromIOFS creates a new FS from an [fs.FS].
//
// For paths like `c:/foo/bar`, fsys will be used as though it's rooted at `/` and the path is `/c:/foo/bar`.
<<<<<<< HEAD
func FromIOFS(caseSensitivity tspath.CaseSensitivity, fsys fs.FS) FS {
	return &vfs{
		// !!! The passed in FS may not actually respect case insensitive file names.
		caseSensitivity: caseSensitivity,
=======
//
// If the provided [fs.FS] implements [RealpathFS], it will be used to implement the Realpath method.
//
// Deprecated: FromIOFS does not actually handle case-insensitivity; ensure the passed in [fs.FS]
// respects case-insensitive file names if needed. Consider using [vfstest.FromMapFS] for testing.
func FromIOFS(fsys fs.FS, useCaseSensitiveFileNames bool) FS {
	var realpath func(path string) (string, error)
	if fsys, ok := fsys.(RealpathFS); ok {
		realpath = func(path string) (string, error) {
			rest, hadSlash := strings.CutPrefix(path, "/")
			rp, err := fsys.Realpath(rest)
			if err != nil {
				return "", err
			}
			if hadSlash {
				return "/" + rp, nil
			}
			return rp, nil
		}
	} else {
		realpath = func(path string) (string, error) {
			return path, nil
		}
	}

	return &vfs{
		useCaseSensitiveFileNames: useCaseSensitiveFileNames,
>>>>>>> 0a5d735b
		rootFor: func(root string) fs.FS {
			if root == "/" {
				return fsys
			}

			p := tspath.RemoveTrailingDirectorySeparator(root)
			sub, err := fs.Sub(fsys, p)
			if err != nil {
				panic(fmt.Sprintf("vfs: failed to create sub file system for %q: %v", p, err))
			}
			return sub
		},
		realpath: realpath,
	}
}

// FromOS creates a new FS from the OS file system.
func FromOS() FS {
	caseSensitivity := osCaseSensitivity()
	return &vfs{
		readSema:        osReadSema,
		caseSensitivity: caseSensitivity,
		rootFor:         os.DirFS,
		realpath: func(path string) (string, error) {
			// TODO: replace once https://go.dev/cl/385534 is available
			path = filepath.FromSlash(path)
			path, err := filepath.EvalSymlinks(path)
			if err != nil {
				return "", err
			}
			path, err = filepath.Abs(path)
			if err != nil {
				return "", err
			}
			return tspath.NormalizeSlashes(path), nil
		},
	}
}

var osReadSema = make(chan struct{}, 128)

var osCaseSensitivity = sync.OnceValue(func() tspath.CaseSensitivity {
	// win32/win64 are case insensitive platforms
	if runtime.GOOS == "windows" {
		return tspath.CaseInsensitive
	}

	// If the current executable exists under a different case, we must be case-insensitve.
	if _, err := os.Stat(swapCase(os.Args[0])); os.IsNotExist(err) {
		return tspath.CaseInsensitive
	}
	return tspath.CaseSensitive
})

// Convert all lowercase chars to uppercase, and vice-versa
func swapCase(str string) string {
	return strings.Map(func(r rune) rune {
		upper := unicode.ToUpper(r)
		if upper == r {
			return unicode.ToLower(r)
		} else {
			return upper
		}
	}, str)
}

type vfs struct {
	readSema chan struct{}

	caseSensitivity tspath.CaseSensitivity

	rootFor  func(root string) fs.FS
	realpath func(path string) (string, error)
}

func (v *vfs) CaseSensitivity() tspath.CaseSensitivity {
	return v.caseSensitivity
}

func rootLength(p string) int {
	l := tspath.GetEncodedRootLength(p)
	if l <= 0 {
		panic(fmt.Sprintf("vfs: path %q is not absolute", p))
	}
	return l
}

func splitPath(p string) (rootName, rest string) {
	p = tspath.NormalizePath(p)
	l := rootLength(p)
	rootName, rest = p[:l], p[l:]
	rest = tspath.RemoveTrailingDirectorySeparator(rest)
	return rootName, rest
}

func (v *vfs) rootAndPath(path string) (fsys fs.FS, rootName string, rest string) {
	rootName, rest = splitPath(path)
	if rest == "" {
		rest = "."
	}
	return v.rootFor(rootName), rootName, rest
}

func (v *vfs) stat(path string) fs.FileInfo {
	fsys, _, rest := v.rootAndPath(path)
	if fsys == nil {
		return nil
	}
	stat, err := fs.Stat(fsys, rest)
	if err != nil {
		return nil
	}
	return stat
}

func (v *vfs) FileExists(path string) bool {
	stat := v.stat(path)
	return stat != nil && !stat.IsDir()
}

func (v *vfs) ReadFile(path string) (contents string, ok bool) {
	if v.readSema != nil {
		v.readSema <- struct{}{}
		defer func() { <-v.readSema }()
	}

	fsys, _, rest := v.rootAndPath(path)
	if fsys == nil {
		return "", false
	}

	b, err := fs.ReadFile(fsys, rest)
	if err != nil {
		return "", false
	}

	var bom [2]byte
	if len(b) >= 2 {
		bom = [2]byte{b[0], b[1]}
		switch bom {
		case [2]byte{0xFF, 0xFE}:
			return decodeUtf16(b[2:], binary.LittleEndian), true
		case [2]byte{0xFE, 0xFF}:
			return decodeUtf16(b[2:], binary.BigEndian), true
		}
	}
	if len(b) >= 3 && b[0] == 0xEF && b[1] == 0xBB && b[2] == 0xBF {
		b = b[3:]
	}

	return string(b), true
}

func decodeUtf16(b []byte, order binary.ByteOrder) string {
	ints := make([]uint16, len(b)/2)
	if err := binary.Read(bytes.NewReader(b), order, &ints); err != nil {
		return ""
	}
	return string(utf16.Decode(ints))
}

func (v *vfs) DirectoryExists(path string) bool {
	stat := v.stat(path)
	return stat != nil && stat.IsDir()
}

func (v *vfs) GetDirectories(path string) []string {
	fsys, _, rest := v.rootAndPath(path)
	if fsys == nil {
		return nil
	}

	entries, err := fs.ReadDir(fsys, rest)
	if err != nil {
		return nil
	}

	// TODO: should this really exist? ReadDir with manual filtering seems like a better idea.
	var dirs []string
	for _, entry := range entries {
		if entry.IsDir() {
			dirs = append(dirs, entry.Name())
		}
	}
	return dirs
}

func (v *vfs) WalkDir(root string, walkFn WalkDirFunc) error {
	fsys, rootName, rest := v.rootAndPath(root)
	if fsys == nil {
		return nil
	}
	return fs.WalkDir(fsys, rest, func(path string, d fs.DirEntry, err error) error {
		if path == "." {
			path = ""
		}
		return walkFn(rootName+path, d, err)
	})
}

func (v *vfs) Realpath(path string) string {
	root, rest := splitPath(path)
	// splitPath normalizes the path into parts (e.g. "c:/foo/bar" -> "c:/", "foo/bar")
	// Put them back together to call realpath.
	realpath, err := v.realpath(root + rest)
	if err != nil {
		return path
	}
	return realpath
}<|MERGE_RESOLUTION|>--- conflicted
+++ resolved
@@ -72,18 +72,12 @@
 // FromIOFS creates a new FS from an [fs.FS].
 //
 // For paths like `c:/foo/bar`, fsys will be used as though it's rooted at `/` and the path is `/c:/foo/bar`.
-<<<<<<< HEAD
-func FromIOFS(caseSensitivity tspath.CaseSensitivity, fsys fs.FS) FS {
-	return &vfs{
-		// !!! The passed in FS may not actually respect case insensitive file names.
-		caseSensitivity: caseSensitivity,
-=======
 //
 // If the provided [fs.FS] implements [RealpathFS], it will be used to implement the Realpath method.
 //
 // Deprecated: FromIOFS does not actually handle case-insensitivity; ensure the passed in [fs.FS]
 // respects case-insensitive file names if needed. Consider using [vfstest.FromMapFS] for testing.
-func FromIOFS(fsys fs.FS, useCaseSensitiveFileNames bool) FS {
+func FromIOFS(fsys fs.FS, caseSensitivity tspath.CaseSensitivity) FS {
 	var realpath func(path string) (string, error)
 	if fsys, ok := fsys.(RealpathFS); ok {
 		realpath = func(path string) (string, error) {
@@ -104,8 +98,8 @@
 	}
 
 	return &vfs{
-		useCaseSensitiveFileNames: useCaseSensitiveFileNames,
->>>>>>> 0a5d735b
+		// !!! The passed in FS may not actually respect case insensitive file names.
+		caseSensitivity: caseSensitivity,
 		rootFor: func(root string) fs.FS {
 			if root == "/" {
 				return fsys
