--- conflicted
+++ resolved
@@ -145,21 +145,12 @@
 	fs := bundled.WrapFS(osvfs.FS())
 	defaultLibraryPath := bundled.LibPath()
 
-<<<<<<< HEAD
-	configFilePath := tspath.ResolvePath(currentDirectory, opts.tsc.project)
-	if !fs.FileExists(configFilePath) {
-		configFilePath = tspath.CombinePaths(configFilePath, "tsconfig.json")
-		if !fs.FileExists(configFilePath) {
-			fmt.Fprintf(os.Stderr, "Error: The file %v does not exist.\n", configFilePath)
-			return 1
-=======
 	configFileName := tspath.ResolvePath(currentDirectory, opts.tsc.project)
 	if !fs.FileExists(configFileName) {
 		configFileName = tspath.CombinePaths(configFileName, "tsconfig.json")
 		if !fs.FileExists(configFileName) {
 			fmt.Fprintf(os.Stderr, "Error: The file %v does not exist.\n", configFileName)
-			os.Exit(1)
->>>>>>> fd96154f
+			return 1
 		}
 	}
 
