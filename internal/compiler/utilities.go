--- conflicted
+++ resolved
@@ -1383,11 +1383,7 @@
 
 func getDiagnosticPath(d *ast.Diagnostic) string {
 	if d.File() != nil {
-<<<<<<< HEAD
-		return string(d.File().Path()) // TODO(jakebailey): !!!
-=======
 		return d.File().FileName()
->>>>>>> 3bbf3cfb
 	}
 	return ""
 }
