--- conflicted
+++ resolved
@@ -1,12 +1,6 @@
 package compiler
 
 import (
-<<<<<<< HEAD
-	"fmt"
-	"os"
-	"path/filepath"
-=======
->>>>>>> 3bbf3cfb
 	"sync"
 
 	"github.com/microsoft/typescript-go/internal/core"
@@ -16,10 +10,6 @@
 type CompilerHost interface {
 	FS() vfs.FS
 	GetCurrentDirectory() string
-<<<<<<< HEAD
-	AbsFileName(fileName string) string
-=======
->>>>>>> 3bbf3cfb
 	RunTask(fn func())
 	WaitForTasks()
 }
@@ -41,10 +31,7 @@
 	h := &compilerHost{}
 	h.options = options
 	h.singleThreaded = singleThreaded
-<<<<<<< HEAD
-=======
 	h.currentDirectory = currentDirectory
->>>>>>> 3bbf3cfb
 	h.fs = fs
 	return h
 }
@@ -55,18 +42,6 @@
 
 func (h *compilerHost) GetCurrentDirectory() string {
 	return h.currentDirectory
-<<<<<<< HEAD
-}
-
-func (h *compilerHost) AbsFileName(fileName string) string {
-	absFileName, err := filepath.Abs(fileName)
-	if err != nil {
-		fmt.Println(err)
-		os.Exit(1)
-	}
-	return absFileName
-=======
->>>>>>> 3bbf3cfb
 }
 
 func (h *compilerHost) RunTask(task func()) {
