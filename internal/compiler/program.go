--- conflicted
+++ resolved
@@ -86,19 +86,6 @@
 		panic("host required")
 	}
 
-<<<<<<< HEAD
-	p.comparePathsOptions = tspath.ComparePathsOptions{
-		CaseSensitivity:  p.host.FS().CaseSensitivity(),
-		CurrentDirectory: p.host.GetCurrentDirectory(),
-	}
-
-	p.defaultLibraryPath = options.DefaultLibraryPath
-	if p.defaultLibraryPath == "" {
-		panic("default library path required")
-	}
-
-=======
->>>>>>> 64e76809
 	rootFiles := options.RootFiles
 
 	p.configFilePath = options.ConfigFilePath
@@ -257,17 +244,6 @@
 	return p.filesByPath[path]
 }
 
-<<<<<<< HEAD
-func (p *Program) parseSourceFile(fileName string) *ast.SourceFile {
-	path := tspath.ToPath(fileName, p.currentDirectory, p.host.FS().CaseSensitivity())
-	text, _ := p.host.FS().ReadFile(fileName)
-	sourceFile := parser.ParseSourceFile(fileName, text, p.compilerOptions.GetEmitScriptTarget())
-	sourceFile.SetPath(path)
-	return sourceFile
-}
-
-=======
->>>>>>> 64e76809
 func getModuleNames(file *ast.SourceFile) []*ast.Node {
 	res := slices.Clone(file.Imports)
 	for _, imp := range file.ModuleAugmentations {
@@ -510,15 +486,11 @@
 	return p.commonSourceDirectory
 }
 
-<<<<<<< HEAD
-func computeCommonSourceDirectoryOfFilenames(fileNames []string, currentDirectory string, caseSensitivity tspath.CaseSensitivity) string {
-=======
 func (p *Program) GetCompilerOptions() *core.CompilerOptions {
 	return p.compilerOptions
 }
 
-func computeCommonSourceDirectoryOfFilenames(fileNames []string, currentDirectory string, useCaseSensitiveFileNames bool) string {
->>>>>>> 64e76809
+func computeCommonSourceDirectoryOfFilenames(fileNames []string, currentDirectory string, caseSensitivity tspath.CaseSensitivity) string {
 	var commonPathComponents []string
 	for _, sourceFile := range fileNames {
 		// Each file contributes into common source file path
@@ -655,15 +627,11 @@
 }
 
 func (p *Program) GetSourceFile(filename string) *ast.SourceFile {
-<<<<<<< HEAD
 	path := tspath.ToPath(filename, p.host.GetCurrentDirectory(), p.host.FS().CaseSensitivity())
-=======
-	path := tspath.ToPath(filename, p.host.GetCurrentDirectory(), p.host.FS().UseCaseSensitiveFileNames())
 	return p.GetSourceFileByPath(path)
 }
 
 func (p *Program) GetSourceFileByPath(path tspath.Path) *ast.SourceFile {
->>>>>>> 64e76809
 	return p.filesByPath[path]
 }
 
