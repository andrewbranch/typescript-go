--- conflicted
+++ resolved
@@ -228,17 +228,12 @@
 	runtime.GC()
 	runtime.ReadMemStats(&memStats)
 
-<<<<<<< HEAD
 	exitCode := 0
 	if len(diagnostics) != 0 {
 		if !opts.devel.quiet {
-			printDiagnostics(diagnostics, host, compilerOptions)
+			printDiagnostics(ts.SortAndDeduplicateDiagnostics(diagnostics), host, compilerOptions)
 		}
 		exitCode = 1
-=======
-	if !opts.devel.quiet && len(diagnostics) != 0 {
-		printDiagnostics(ts.SortAndDeduplicateDiagnostics(diagnostics), host, compilerOptions)
->>>>>>> 64e76809
 	}
 
 	if compilerOptions.ListFiles.IsTrue() {
